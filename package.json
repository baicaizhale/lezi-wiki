--- conflicted
+++ resolved
@@ -7,10 +7,6 @@
   "scripts": {
     "dev": "vitepress dev docs --port=8732",
     "build": "vitepress build docs",
-<<<<<<< HEAD
-    "build:github": "cross-env APP_BASE_PATH=/lezi-wiki/ vitepress build docs",
-=======
->>>>>>> 8f069dcc
     "prepare": "husky install",
     "format": "prettier --write ."
   },
